--- conflicted
+++ resolved
@@ -17,10 +17,8 @@
 pytest
 rich
 docstring_parser
-<<<<<<< HEAD
+pydantic
 # text2sql
 nltk
 func_timeout
-=======
-pydantic
->>>>>>> cdada20b
+
